--- conflicted
+++ resolved
@@ -30,24 +30,17 @@
     vid: u16,
     /// Product ID
     pid: u16,
-<<<<<<< HEAD
     /// Discriminator
     discriminator: u16,
     /// Device name
     device_name: String,
-=======
->>>>>>> f2dad913
 }
 
 pub struct Mdns {
     inner: Mutex<MdnsInner>,
 }
 
-<<<<<<< HEAD
 const SHORT_DISCRIMINATOR_MASK: u16 = 0xF00;
-=======
-const SHORT_DISCRIMINATOR_MASK: u16 = 0xf00;
->>>>>>> f2dad913
 const SHORT_DISCRIMINATOR_SHIFT: u16 = 8;
 
 static mut G_MDNS: Option<Arc<Mdns>> = None;
@@ -82,19 +75,12 @@
     /// Set mDNS service specific values
     /// Values like vid, pid, discriminator etc
     // TODO: More things like device-type etc can be added here
-<<<<<<< HEAD
     pub fn set_values(&self, vid: u16, pid: u16, discriminator: u16, device_name: &str) {
         let mut inner = self.inner.lock().unwrap();
         inner.vid = vid;
         inner.pid = pid;
         inner.discriminator = discriminator;
         inner.device_name = device_name.chars().take(32).collect();
-=======
-    pub fn set_values(&self, vid: u16, pid: u16) {
-        let mut inner = self.inner.lock().unwrap();
-        inner.vid = vid;
-        inner.pid = pid;
->>>>>>> f2dad913
     }
 
     /// Publish a mDNS service
@@ -106,7 +92,6 @@
             ServiceMode::Commissioned => {
                 sys_publish_service(name, "_matter._tcp", MATTER_PORT, &[])
             }
-<<<<<<< HEAD
             ServiceMode::Commissionable => {
                 let inner = self.inner.lock().unwrap();
                 let short = compute_short_discriminator(inner.discriminator);
@@ -124,14 +109,6 @@
                     ["PH", "33"],    /* Pairing Hint */
                     ["PI", ""],      /* Pairing Instruction */
                 ];
-=======
-            ServiceMode::Commissionable(discriminator) => {
-                let short = (discriminator & SHORT_DISCRIMINATOR_MASK) >> SHORT_DISCRIMINATOR_SHIFT;
-                let serv_type = format!("_matterc._udp,_S{},_L{}", short, discriminator);
-
-                let str_discriminator = format!("{}", discriminator);
-                let txt_kvs = [["D", &str_discriminator], ["CM", "1"]];
->>>>>>> f2dad913
                 sys_publish_service(name, &serv_type, MATTER_PORT, &txt_kvs)
             }
         }
